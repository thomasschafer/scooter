# scooter

Scooter is an interactive find-and-replace terminal UI app.

Search with either a fixed string or a regular expression, enter a replacement, and interactively toggle which instances you want to replace. You can also specify a regex pattern for the file paths you want to search.

If the instance you're attempting to replace has changed since the search was performed, e.g. if you've switched branches and that line no longer exists, that particular replacement won't occur: you'll see all such cases at the end.

![Scooter preview](media/preview.gif)

## Features

Scooter respects both `.gitignore` and `.ignore` files. By default hidden files (such as those starting with a `.`) are ignored, but can be included with the `--hidden` flag.

You can add capture groups to the search regex and use them in the replacement string: for instance, if you use `(\d) - (\w+)` for the search text and `($2) "$1"` as the replacement, then `9 - foo` would be replaced with `(foo) "9"`.

## Usage

Run

```sh
scooter
```

in a terminal to launch Scooter. By default the current directory is used to search and replace in, but you can pass in a directory as the first argument to override this behaviour:

```sh
scooter ../foo/bar`
```

A set of keymappings will be shown at the bottom of the window: these vary slightly depending on the screen you're on.

### Search fields

When on the search screen the following fields are available:

- **Search text**: Text to search with. Defaults to regex, unless "Fixed strings" is enabled, in which case this reverts to case-sensitive string search.
- **Replace text**: Text to replace the search text with. If searching with regex, this can include capture groups.
- **Fixed strings**: If enabled, search with plain case-sensitive strings. If disabled, search with regex.
- **Path pattern (regex)**: Regex pattern that file paths must match. The relative path of the file is matched against: for instance, if searching in `/foo/`, if the path pattern is set to `bar` then `/foo/bar.txt` and `/foo/bar/file.rs` will be included. In the same example, if the path pattern is set to `foo` then `/foo/bar.txt` will *not* be included, but `/foo/foo.txt` will be.

## Installation

### Cargo

Ensure you have cargo installed (see [here](https://doc.rust-lang.org/cargo/getting-started/installation.html)), then run:

```sh
cargo install scooter
```

<<<<<<< HEAD
### NixOS

Scooter is available in [nixpkgs](https://search.nixos.org/packages?channel=unstable&show=scooter).
=======
### Prebuilt binaries

You can download binaries from the [releases page](https://github.com/thomasschafer/scooter/releases/latest). After downloading, unzip the binary and move it to a directory in your `PATH`.

- **Linux**
  - Intel/AMD: `*-x86_64-unknown-linux-musl.tar.gz`
  - ARM64: `*-aarch64-unknown-linux-musl.tar.gz`
- **macOS**
  - Apple silicon: `*-aarch64-apple-darwin.tar.gz`
  - Intel: `*-x86_64-apple-darwin.tar.gz`
- **Windows**
  - `*-x86_64-pc-windows-msvc.zip`
>>>>>>> b27d45c8

### Building from source

Ensure you have cargo installed (see [here](https://doc.rust-lang.org/cargo/getting-started/installation.html)), then run the following commands:

```sh
git clone git@github.com:thomasschafer/scooter.git
cd scooter
cargo install --path . --locked
```

## Contributing

Contributions are very welcome! I'd be especially grateful for any contributions to add Scooter to popular package managers. If you'd like to add a new feature, please create an issue first so we can discuss the idea, then create a PR with your changes.<|MERGE_RESOLUTION|>--- conflicted
+++ resolved
@@ -49,11 +49,10 @@
 cargo install scooter
 ```
 
-<<<<<<< HEAD
 ### NixOS
 
-Scooter is available in [nixpkgs](https://search.nixos.org/packages?channel=unstable&show=scooter).
-=======
+Scooter is available as `scooter` in [nixpkgs](https://search.nixos.org/packages?channel=unstable&show=scooter), currently on the unstable channel.
+
 ### Prebuilt binaries
 
 You can download binaries from the [releases page](https://github.com/thomasschafer/scooter/releases/latest). After downloading, unzip the binary and move it to a directory in your `PATH`.
@@ -66,7 +65,6 @@
   - Intel: `*-x86_64-apple-darwin.tar.gz`
 - **Windows**
   - `*-x86_64-pc-windows-msvc.zip`
->>>>>>> b27d45c8
 
 ### Building from source
 
